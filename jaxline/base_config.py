--- conflicted
+++ resolved
@@ -65,7 +65,6 @@
           f"interval_type: {config.interval_type}, "
           f"checkpoint_interval_type: {config.checkpoint_interval_type}.")
 
-<<<<<<< HEAD
     if (config.periodic_action_growth_ratios is not None
         and config.interval_type != "steps"):
       raise ValueError(
@@ -73,9 +72,6 @@
           "When you set periodic_action_growth_ratios you must use "
           "config.interval_type='steps'."
       )
-
-=======
->>>>>>> f1503f6a
 
 def validate_config(config):
   validate_keys(get_base_config(), config)
@@ -108,7 +104,6 @@
   config.logging_interval_type = None
   config.checkpoint_interval_type = None
 
-<<<<<<< HEAD
   # If set to True we save the initial checkpoint before executing the first
   # train step. This speeds up eval worker start time as they can immediately
   # begin compilation, and sets a reference point for init model performance.
@@ -118,11 +113,6 @@
   # for model parallelism. Otherwise we checkpoint on host 0.
   config.train_checkpoint_all_hosts = False
   config.best_checkpoint_all_hosts = False
-=======
-  # If set to True we checkpoint on all hosts, which may be useful
-  # for model parallelism. Otherwise we checkpoint on host 0.
-  config.train_checkpoint_all_hosts = False
->>>>>>> f1503f6a
 
   # If True, asynchronously logs training data from every training step.
   config.log_all_train_data = False
